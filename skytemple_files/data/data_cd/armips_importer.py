#  Copyright 2020-2022 Capypara and the SkyTemple Contributors
#
#  This file is part of SkyTemple.
#
#  SkyTemple is free software: you can redistribute it and/or modify
#  it under the terms of the GNU General Public License as published by
#  the Free Software Foundation, either version 3 of the License, or
#  (at your option) any later version.
#
#  SkyTemple is distributed in the hope that it will be useful,
#  but WITHOUT ANY WARRANTY; without even the implied warranty of
#  MERCHANTABILITY or FITNESS FOR A PARTICULAR PURPOSE.  See the
#  GNU General Public License for more details.
#
#  You should have received a copy of the GNU General Public License
#  along with SkyTemple.  If not, see <https://www.gnu.org/licenses/>.
import os
import shutil
import subprocess
import sys
import tempfile

from skytemple_files.common.util import open_utf8, get_resources_dir, set_rw_permission_folder
from skytemple_files.common.i18n_util import f, _
from skytemple_files.patch.arm_patcher import PatchError, ArmipsNotInstalledError
from skytemple_files.user_error import make_user_err

ASM_ENTRYPOINT_FN = '__main.asm'
OUT_BIN = 'code_out.bin'


class ArmipsImporter:
    # TODO: Can probably merge that with the base patcher...
    def assemble(self, patch_asm: str):
        with tempfile.TemporaryDirectory() as tmp:
            shutil.copytree(
                os.path.join(get_resources_dir(), 'patches', 'asm_patches', 'eos_move_effects'),
                tmp, dirs_exist_ok=True, symlinks=True
            )

            set_rw_permission_folder(tmp)

            # Write final asm file
            with open_utf8(os.path.join(tmp, ASM_ENTRYPOINT_FN), 'w') as file:
                file.write(patch_asm)

            # Run armips
            try:
                prefix = ""
                # Under Windows, try to load from SkyTemple _resources dir first.
                if sys.platform.startswith('win') and os.path.exists(os.path.join(get_resources_dir(), 'armips.exe')):
                    prefix = os.path.join(get_resources_dir(), '')
                exec_name = os.getenv('SKYTEMPLE_ARMIPS_EXEC', f'{prefix}armips')
                result = subprocess.Popen([exec_name, ASM_ENTRYPOINT_FN],
                                          stdout=subprocess.PIPE,
                                          stderr=subprocess.STDOUT,
                                          cwd=tmp)
                retcode = result.wait()
            except FileNotFoundError as ex:
                raise make_user_err(ArmipsNotInstalledError, _("ARMIPS could not be found. Make sure, that "
                                                               "'armips' is inside your system's PATH.")) from ex

            if retcode != 0:
<<<<<<< HEAD
                raise PatchError(_("ARMIPS reported an error while applying the patch."),
                                 str(result.stdout.read(), 'utf-8'), str(result.stderr.read(), 'utf-8')  # type: ignore
                                 if result.stderr else '')
=======
                raise make_user_err(PatchError, _("ARMIPS reported an error while applying the patch."),
                                    str(result.stdout.read(), 'utf-8'), str(result.stderr.read(), 'utf-8')
                                    if result.stderr else '')
>>>>>>> 75597668

            out_bin_path = os.path.join(tmp, OUT_BIN)
            if not os.path.exists(out_bin_path):
                raise ValueError(f(_("The armips source file did not create a {OUT_BIN}.")))
            with open(out_bin_path, 'rb') as file:
                return file.read()<|MERGE_RESOLUTION|>--- conflicted
+++ resolved
@@ -61,15 +61,9 @@
                                                                "'armips' is inside your system's PATH.")) from ex
 
             if retcode != 0:
-<<<<<<< HEAD
-                raise PatchError(_("ARMIPS reported an error while applying the patch."),
-                                 str(result.stdout.read(), 'utf-8'), str(result.stderr.read(), 'utf-8')  # type: ignore
-                                 if result.stderr else '')
-=======
                 raise make_user_err(PatchError, _("ARMIPS reported an error while applying the patch."),
-                                    str(result.stdout.read(), 'utf-8'), str(result.stderr.read(), 'utf-8')
+                                    str(result.stdout.read(), 'utf-8'), str(result.stderr.read(), 'utf-8')  # type: ignore
                                     if result.stderr else '')
->>>>>>> 75597668
 
             out_bin_path = os.path.join(tmp, OUT_BIN)
             if not os.path.exists(out_bin_path):
