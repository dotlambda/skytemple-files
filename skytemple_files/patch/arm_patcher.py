--- conflicted
+++ resolved
@@ -155,14 +155,9 @@
                         print(str(result.stderr.read(), 'utf-8') if result.stderr else '')  # type: ignore
 
                 if retcode != 0:
-<<<<<<< HEAD
-                    raise PatchError(_("ARMIPS reported an error while applying the patch."),
-                                     str(result.stdout.read(), 'utf-8'), str(result.stderr.read(), 'utf-8') if result.stderr else '')  # type: ignore
-=======
                     raise make_user_err(PatchError, _("ARMIPS reported an error while applying the patch."),
                                         str(result.stdout.read(), 'utf-8'), str(result.stderr.read(), 'utf-8')
-                                        if result.stderr else '')
->>>>>>> 75597668
+                                        if result.stderr else '')  # type: ignore
 
                 # Load the binaries back into the ROM
                 opened_binaries = {}
