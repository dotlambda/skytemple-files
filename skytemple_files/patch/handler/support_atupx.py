--- conflicted
+++ resolved
@@ -18,13 +18,8 @@
 
 from skytemple_files.common.util import *
 from skytemple_files.common.ppmdu_config.data import Pmd2Data, GAME_VERSION_EOS, GAME_REGION_US, GAME_REGION_EU
-<<<<<<< HEAD
-from skytemple_files.patch.handler.abstract import AbstractPatchHandler
+from skytemple_files.patch.handler.abstract import AbstractPatchHandler, DependantPatch
 from skytemple_files.common.i18n_util import f, _
-
-=======
-from skytemple_files.patch.handler.abstract import AbstractPatchHandler, DependantPatch
->>>>>>> 580135ec
 
 NUM_PREVIOUS_ENTRIES = 600
 
@@ -39,11 +34,7 @@
 PATCH_CHECK_INSTR_APPLIED_EU = 0xEA0000D4
 
 
-<<<<<<< HEAD
-class AtupxSupportPatchHandler(AbstractPatchHandler):
-=======
 class AtupxSupportPatchHandler(AbstractPatchHandler, DependantPatch):
->>>>>>> 580135ec
 
     @property
     def name(self) -> str:
@@ -73,22 +64,6 @@
         raise NotImplementedError()
 
     def apply(self, apply: Callable[[], None], rom: NintendoDSRom, config: Pmd2Data):
-<<<<<<< HEAD
-        if not self.is_applied(rom, config):
-            # Check if space is available
-            bincfg = config.binaries['arm9.bin']
-            binary = bytearray(get_binary_from_rom_ppmdu(rom, bincfg))
-            if config.game_version == GAME_VERSION_EOS:
-                if config.game_region == GAME_REGION_US:
-                    data = binary[PATCH_CODE_START_US:PATCH_CODE_END_US]
-                elif config.game_region == GAME_REGION_EU:
-                    data = binary[PATCH_CODE_START_EU:PATCH_CODE_END_EU]
-            for x in data:
-                if x!=0xff: #Check if every byte is 0xff
-                    raise RuntimeError(_("This patch can't be applied if ActorAndLevelLoader isn't applied."))
-        
-=======
->>>>>>> 580135ec
         try:
             apply()
         except RuntimeError as ex:
