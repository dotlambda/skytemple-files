--- conflicted
+++ resolved
@@ -889,22 +889,15 @@
         
         <!-- A patch to extract move code -->
         <Patch id="ExtractMoveCode" >
-<<<<<<< HEAD
           <OpenBin filepath="overlay/overlay_0010.bin">
 	  	<Include filename ="irdkwia_asm_mods/extract_move_code/selector_overlay10.asm"/>
 	  </OpenBin>
-=======
->>>>>>> bcf06c25
           <OpenBin filepath="overlay/overlay_0029.bin">
 	  	<Include filename ="irdkwia_asm_mods/extract_move_code/selector_overlay29.asm"/>
 	  </OpenBin>
         </Patch>
         
-<<<<<<< HEAD
         <!-- A patch to extract item code -->
-=======
-        <!-- A patch to extract move code -->
->>>>>>> bcf06c25
         <Patch id="ExtractItemCode" >
           <OpenBin filepath="overlay/overlay_0029.bin">
 	  	<Include filename ="irdkwia_asm_mods/extract_item_code/selector_overlay29.asm"/>
