﻿<PMD2>
  <!--=======================================================================-->
  <!--PPMDU Configuration File-->
  <!--=======================================================================-->
  <!--This file is meant to contain all the data that the program uses -->
  <!--at runtime that could be considered version specific, or that might-->
  <!--change at one point.-->
  
  <!--Layout:-->
  <!--Its made of the following structure this far : -->
  <!--<PMD2>-->
  <!--  <GameEditions />-->
  <!--  <GameConstants />-->
  <!--  <Binaries />-->
  <!--  <StringIndexData />-->
  <!--</PMD2>-->
  
  <!--External File Paths: -->
  <!--Its also possible to spread the content of those over several external files.-->
  <!--To indicate to the parser that some data need to be parsed in an external file, -->
  <!--just add a <External filepath="" /> node to the PMD2 parent document node and set the "filepath" attribute to an -->
  <!--absolute path to a xml file. -->
  <!--Or, a path relative to the current configuration file to another xml file.-->
  <!--External XML files must have opening and closing <PMD2> tags and follow the exact same layout as the main config file-->
    
  <!--=======================================================================-->
  <!--List of known Game Editions-->
  <!--=======================================================================-->
  <!--Details on each of the supported game versions, along with data to help identify them.-->
  <!--id          = A unique name to refer to the game version throughout this file.-->
  <!--gamecode    = The ROM's gamecode corresponding to the game version.-->
  <!--version     = Which of the 3 games in the explorers series is this? Either "EoS", "EoT", or "EoD"-->
  <!--region      = The region where the game was sold. Either "NorthAmerica", "Europe", or "Japan"-->
  <!--arm9off14   = The 16bits value in the arm9.bin at offset 0x0E. It differs between games, and won't be modded, so its used to find out what games the files belong to.-->
  <!--defaultlang = Language to use when exporting named files. For example pokemon data xml files will be named in english if this is "English"-->
  <!--issupported = Whether the game is supported by the program. Better not change those unless you made changes.-->
  <GameEditions>
    <Game id="EoS_NA"    gamecode="C2SE" version="EoS" region="NorthAmerica" arm9off14="0x271A" defaultlang="English"  issupported="true"/>
    <Game id="EoSWVC_NA" gamecode="C2SE" version="EoS" region="NorthAmerica" arm9off14="0x0854" defaultlang="English"  issupported="true"/>
    <Game id="EoD_NA"    gamecode="YFYE" version="EoD" region="NorthAmerica" arm9off14="0x6AD6" defaultlang="English"  issupported="false"/>
    <Game id="EoT_NA"    gamecode="YFTE" version="EoT" region="NorthAmerica" arm9off14="0xE309" defaultlang="English"  issupported="false"/>
    
    <Game id="EoS_EU"    gamecode="C2SP" version="EoS" region="Europe"       arm9off14="0x64AF" defaultlang="English"  issupported="true"/>
    <Game id="EoSWVC_EU" gamecode="C2SP" version="EoS" region="Europe"       arm9off14="0x2773" defaultlang="English"  issupported="true"/>
    <Game id="EoD_EU"    gamecode="YFYP" version="EoD" region="Europe"       arm9off14="0xBB01" defaultlang="English"  issupported="false"/>
    <Game id="EoT_EU"    gamecode="YFTP" version="EoT" region="Europe"       arm9off14="0x725F" defaultlang="English"  issupported="false"/>
    
    <Game id="EoS_JP"    gamecode="C2SJ" version="EoS" region="Japan"        arm9off14="0x87B5" defaultlang="Japanese" issupported="false"/>
    <Game id="EoD_JP"    gamecode="YFYJ" version="EoD" region="Japan"        arm9off14="0x30C6" defaultlang="Japanese" issupported="false"/>
    <Game id="EoT_JP"    gamecode="YFTJ" version="EoT" region="Japan"        arm9off14="0x09C7" defaultlang="Japanese" issupported="false"/>
  </GameEditions>
  
  <!--=======================================================================-->
  <!--GameConstants-->
  <!--=======================================================================-->
  <!--Version specific constants-->
  <GameConstants>
    <Game version="EoS">
      <Value id="NbPossibleHeros"       value="21"/>
      <Value id="NbPossiblePartners"    value="32"/>
      <Value id="NbUniqueEntities"      value="600"/>
      <Value id="NbTotalEntities"       value="1200"/>
    </Game>

    <Game version="EoT" version2="EoD">
      <!--#TODO-->
    </Game>
  </GameConstants>

  <!--=======================================================================-->
  <!--Offsets from game binaries, and other details for each game versions-->
  <!--=======================================================================-->
  <!--Various blocks in the binaries containing relevant data.-->
  <Binaries>
    <!-- **************** -->
    <!-- Explorers of Sky -->
    <!-- **************** -->
    
    <!--NorthAmerica-->
    <Game id="EoS_NA" id2="EoSWVC_NA">
      <!-- arm9 -->
      <Bin filepath="arm9.bin" loadaddress="0x2000000">
        <Block name="CartRemovedImgData" beg="0x92AE8"   end="0x94AE8"/>
        <Block name="DungeonList"       beg="0x9E3A0"   end="0x9E670"/>
        <Block name="ScriptVars"        beg="0x9D870"   end="0x9DFA0"/>
        <Block name="ScriptVarsLocals"  beg="0x9CECC"   end="0x9CF0C"/>
        <Block name="Entities"          beg="0xA7FF0"   end="0xA9208"/>
        <Block name="Events"            beg="0xA5488"   end="0xA68BC"/>
        <Block name="ItemTablesPtrs1"   beg="0xB0948"   end="0xB09B0"/>
        <Block name="SMDEventsFunTable" beg="0xB0B90"   end="0xB0D8C"/>
        <Block name="DungeonRestrictions" beg="0xA0C64" end="0xA1864"/>
        <Block name="SecondaryTerrains"  beg="0xA1AE8"  end="0xA1BB0"/>
        <Block name="MapMarkerPlacements" beg="0xA94D0" end="0xA9E80"/>
        <Block name="RankUpTable"        beg="0xA2B44" end="0xA2C14"/>
        <Block name="MonsterSpriteData"  beg="0xA2D08" end="0xA31B8"/>
        <Block name="TextSpeedConstant"  beg="0x20C98" end="0x20C99"/>
        <Block name="MinIQExclusiveMoveUser" beg="0xA188C" end="0xA188D"/>
        <Block name="MinIQItemMaster"    beg="0xA18A4" end="0xA18A5"/>
        <Pointer name="GameStateValues"  beg="0xAF6B8"/>
        <Pointer name="LanguageInfoData" beg="0xAFCE8"/>
        <Pointer name="GameMode"         beg="0xAFF70"/>
        <Pointer name="NotifyNote"       beg="0xAFEF8"/>
        <Block name="DefaultHeroId"  beg="0xAFEFC" end="0xAFEFE"/>
        <Block name="DefaultPartnerId"  beg="0xAFEFE" end="0xAFF00"/>
        <Block name="HeroStartLevel"  beg="0x48880" end="0x48881"/>
        <Block name="PartnerStartLevel"  beg="0x488F0" end="0x488F1"/>
        <Block name="GuestPokemonData" beg="0xA28BC" end="0xA2B44"/>
        <!-- Requires EditExtraPokemon patch -->
        <Block name="GuestPokemonData2" beg="0x4EE10" end="0x4EFE0"/>
        <!-- Requires EditExtraPokemon patch -->
        <Block name="ExtraDungeonData" beg="0x4ECA8" end="0x4EE10"/>
        <Pointer name="DebugSpecialEpisodeType" beg="0x2AB4AC"/>
        <!-- RAM values -->
        <!--#TODO: probably not really part of arm9, it's only in memory anyway. -->
        <Pointer name="MemoryAllocTable"                beg="0xB3380"/>
        <Block name="GameVarsValues"               beg="0x2AB0AC" end="0x2AB360"/>
        <Pointer name="DungeonData"                beg="0x353538"/>
        <Block name="DungeonCurrentId"             beg="0x2AB4FE" end="0x2AB4FF"/>
        <!-- END RAM values -->
        <Fn name="GetDebugFlag1"           beg="0xC110"/>
        <Fn name="SetDebugFlag1"           beg="0xC118"/>
        <Fn name="DebugPrint0"           beg="0xC1FC"/>
        <Fn name="GetDebugFlag2"           beg="0xC234"/>
        <Fn name="SetDebugFlag2"           beg="0xC23C"/>
        <Fn name="DebugPrint"           beg="0xC240"/>
        <Fn name="DebugPrint2"          beg="0xC30C"/>
        <Fn name="SaveScriptVariableValue"  beg="0x4B820"/>
        <Fn name="SaveScriptVariableValueWithOffset" beg="0x4B988"/>
      </Bin>
      <!-- overlay_0010 -->
      <Bin filepath="overlay/overlay_0010.bin" loadaddress="0x22BCA80">
        <Block name="MonsterSpawnStatsTable" beg="0x8EB8" end="0x935C"/>
        <Block name="FixedFloorProperties"   beg="0xA1F0" end="0xADF0"/>
        <Block name="SpawnDelayNormal"       beg="0x7A5C" end="0x7A5D"/>
        <Block name="SpawnDelayStealing"     beg="0x7BC0" end="0x7BC1"/>
        <Block name="IntimidatorChance"      beg="0x7B38" end="0x7B39"/>
        <Block name="BurnDamageDelay"        beg="0x7B90" end="0x7B91"/>
        <Block name="PoisonDamageDelay"      beg="0x7C28" end="0x7C29"/>
        <Block name="BadPoisonDamageDelay"   beg="0x7994" end="0x7995"/>
        <Block name="GinsengChance3"         beg="0x7C40" end="0x7C41"/>
        <Block name="MusicList"              beg="0x8ADC" end="0x8C30"/>
        <Block name="RandomMusicList"        beg="0x877C" end="0x886C"/>
        <Block name="LifeSeedHP"             beg="0x7A78" end="0x7A79"/>
        <Block name="SitrusBerryHP"          beg="0x79F8" end="0x79F9"/>
        <Block name="OranBerryHP"            beg="0x7B6C" end="0x7B6D"/>
      </Bin>
      <!-- overlay_0011 -->
      <Bin filepath="overlay/overlay_0011.bin" loadaddress="0x22DC240">
        <Block name="ScriptOpCodes"             beg="0x03C3D0" end="0x03CFC8"/>
        <Block name="Objects"                   beg="0x42C14" end="0x44618"/>
        <Block name="CRoutines"                 beg="0x405E8" end="0x41BD0"/>
        <Block name="GroundStatePntrs"          beg="0x48AB4" end="0x48AC8"/>
        <Block name="RecruitmentTableSpecies"   beg="0x44698" end="0x446C4"/>
        <Block name="RecruitmentTableLevels"    beg="0x4466C" end="0x44698"/>
        <Block name="RecruitmentTableLocations" beg="0x44654" end="0x4466A"/>
        <Block name="LevelTilemapList"          beg="0x44AEC" end="0x44D74"/>
        <Pointer name="GroundStateMap"          beg="0x48A80"/>
        <Pointer name="UnionallRAMAddress"      beg="0x48A64"/>
        <Fn name="FuncThatCallsCommandParsing"  beg="0xF24"/>
        <Fn name="ScriptCommandParsing"         beg="0x1B24"/>
        <Fn name="GroundMainLoop"               beg="0xC534"/>
        <Fn name="ScriptStationLoadTalk"        beg="0x91A4"/>
        <Fn name="StationLoadHanger"            beg="0x8994"/>
        <Fn name="SsbLoad1"                     beg="0x9B10"/>
        <Fn name="SsbLoad2"                     beg="0x84BC"/>
      </Bin>
      <!-- overlay_0013 -->
      <Bin filepath="overlay/overlay_0013.bin" loadaddress="0x238A140">
        <Block name="StartersPartnerIds"  beg="0x1F4C" end="0x1F76"/>
        <Block name="StartersHeroIds"     beg="0x1F78" end="0x1FB8"/>
        <Block name="StartersStrings"     beg="0x200C" end="0x206C"/>
        <Block name="QuizzQuestionStrs"   beg="0x206C" end="0x20F0"/>
        <Block name="QuizzAnswerStrs"     beg="0x20F0" end="0x224E"/>
	      <Block name="UnknownMenu1"    beg="0x2D8C" end="0x2DD4"/>
      </Bin>
      <!-- overlay_0029 -->
      <Bin filepath="overlay/overlay_0029.bin" loadaddress="0x22DC240">
        <Block name="EntitySpawnTable"    beg="0x740AC" end="0x74D48"/>
        <Block name="ItemSpawnTable"      beg="0x73EB4" end="0x740AC"/>
        <Block name="MonsterSpawnTable"   beg="0x73CD4" end="0x73EB4"/>
        <Block name="TileSpawnTable"      beg="0x73B90" end="0x73BBC"/>
        <Block name="FixedFloorOverrides" beg="0x73BD4" end="0x73CD4"/>
        <Block name="BellyLostTurn"       beg="0x34830" end="0x34833"/>
        <Block name="BellyLostWtw"        beg="0x76528" end="0x76529"/>
        <Block name="BellyLostWtw1000"    beg="0x7652A" end="0x7652B"/>
      </Bin>

      <Bin filepath="overlay/overlay_0000.bin" loadaddress="0x022BCA80">
        <Block name="MainMenuSongId"      beg="0x1720" end="0x1720"/>
      </Bin>
      <Bin filepath="overlay/overlay_0001.bin" loadaddress="0x02329520">
        <Block name="ContinueChoice" beg="0x12048" end="0x12068"/>
        <Block name="SubMenu" beg="0x12068" end="0x120B0"/>
        <Block name="MainMenu" beg="0x120B0" end="0x12150"/>
        <Block name="MainMenuConfirm" beg="0x1222C" end="0x12244"/>
        <Block name="MainDebugMenu1" beg="0x122F0" end="0x12350"/>
        <Block name="MainDebugMenu2" beg="0x12370" end="0x123AC"/>
      </Bin>
      <Bin filepath="overlay/overlay_0002.bin" loadaddress="0x02329520"/>
      <Bin filepath="overlay/overlay_0003.bin" loadaddress="0x0233CA80"/>
      <Bin filepath="overlay/overlay_0004.bin" loadaddress="0x0233CA80"/>
      <Bin filepath="overlay/overlay_0005.bin" loadaddress="0x0233CA80"/>
      <Bin filepath="overlay/overlay_0006.bin" loadaddress="0x0233CA80"/>
      <Bin filepath="overlay/overlay_0007.bin" loadaddress="0x0233CA80"/>
      <Bin filepath="overlay/overlay_0008.bin" loadaddress="0x0233CA80"/>
      <Bin filepath="overlay/overlay_0009.bin" loadaddress="0x0233CA80">
        <Block name="MainMenuReturnSongId" beg="0xE80" end="0xE80"/>
      </Bin>
      <Bin filepath="overlay/overlay_0012.bin" loadaddress="0x0238A140"/>
      <Bin filepath="overlay/overlay_0014.bin" loadaddress="0x0238A140">
        <Block name="FootprintDebugMenu" beg="0x3960" end="0x39A8"/>
      </Bin>
      <Bin filepath="overlay/overlay_0015.bin" loadaddress="0x0238A140">
        <Block name="BankMainMenu" beg="0xF14" end="0xF3C"/>
      </Bin>
      <Bin filepath="overlay/overlay_0016.bin" loadaddress="0x0238A140">
        <Block name="EvoMenuConfirm" beg="0x2BC8" end="0x2BE0"/>
        <Block name="EvoSubMenu" beg="0x2BE0" end="0x2C00"/>
        <Block name="EvoMainMenu" beg="0x2C00" end="0x2C20"/>
      </Bin>
      <Bin filepath="overlay/overlay_0017.bin" loadaddress="0x0238A140">
        <Block name="AssemblyMenuConfirm" beg="0x1A44" end="0x1A5C"/>
        <Block name="AssemblyMainMenu1" beg="0x1A5C" end="0x1A74"/>
        <Block name="AssemblyMainMenu2" beg="0x1A74" end="0x1A94"/>
        <Block name="AssemblySubMenu1" beg="0x1A94" end="0x1ABC"/>
        <Block name="AssemblySubMenu2" beg="0x1ABC" end="0x1AEC"/>
        <Block name="AssemblySubMenu3" beg="0x1AEC" end="0x1B1C"/>
        <Block name="AssemblySubMenu4" beg="0x1B1C" end="0x1B54"/>
        <Block name="AssemblySubMenu5" beg="0x1B54" end="0x1B8C"/>
        <Block name="AssemblySubMenu6" beg="0x1B8C" end="0x1BC4"/>
        <Block name="AssemblySubMenu7" beg="0x1BC4" end="0x1C04"/>
      </Bin>
      <Bin filepath="overlay/overlay_0018.bin" loadaddress="0x0238A140">
        <Block name="MovesMenuConfirm" beg="0x31E0" end="0x31F8"/>
        <Block name="MovesSubMenu1" beg="0x31F8" end="0x3218"/>
        <Block name="MovesSubMenu2" beg="0x3218" end="0x3238"/>
        <Block name="MovesMainMenu" beg="0x3238" end="0x3258"/>
        <Block name="MovesSubMenu3" beg="0x3258" end="0x3280"/>
        <Block name="MovesSubMenu4" beg="0x3280" end="0x32B0"/>
        <Block name="MovesSubMenu5" beg="0x32B0" end="0x32F8"/>
        <Block name="MovesSubMenu6" beg="0x32F8" end="0x3340"/>
        <Block name="MovesSubMenu7" beg="0x3340" end="0x3388"/>
      </Bin>
      <Bin filepath="overlay/overlay_0019.bin" loadaddress="0x0238A140">
        <Block name="BarMenuConfirm1" beg="0x40C8" end="0x40E0"/>
        <Block name="BarMenuConfirm2" beg="0x40E0" end="0x40F8"/>
        <Block name="BarMainMenu" beg="0x4110" end="0x4130"/>
        <Block name="BarSubMenu1" beg="0x4130" end="0x4150"/>
        <Block name="BarSubMenu2" beg="0x4150" end="0x4180"/>
      </Bin>
      <Bin filepath="overlay/overlay_0020.bin" loadaddress="0x0238A140">
        <Block name="RecycleMenuConfirm1" beg="0x2E44" end="0x2E5C"/>
        <Block name="RecycleMenuConfirm2" beg="0x2E5C" end="0x2E74"/>
        <Block name="RecycleSubMenu1" beg="0x2E74" end="0x2E8C"/>
        <Block name="RecycleSubMenu2" beg="0x2E8C" end="0x2EAC"/>
        <Block name="RecycleMainMenu1" beg="0x2EAC" end="0x2ED4"/>
        <Block name="RecycleMainMenu2" beg="0x2F48" end="0x2F68"/>
        <Block name="RecycleMainMenu3" beg="0x2FB8" end="0x2FD0"/>
      </Bin>
      <Bin filepath="overlay/overlay_0021.bin" loadaddress="0x0238A140">
        <Block name="SynthesisMenuConfirm" beg="0x28F8" end="0x2910"/>
        <Block name="SynthesisSubMenu1" beg="0x2910" end="0x2928"/>
        <Block name="SynthesisSubMenu2" beg="0x2928" end="0x2948"/>
        <Block name="SynthesisMainMenu1" beg="0x2948" end="0x2968"/>
        <Block name="SynthesisMainMenu2" beg="0x2968" end="0x2990"/>
        <Block name="SynthesisSubMenu3" beg="0x2990" end="0x29C0"/>
      </Bin>
      <Bin filepath="overlay/overlay_0022.bin" loadaddress="0x0238A140">
        <Block name="ShopMenuConfirm" beg="0x4728" end="0x4740"/>
        <Block name="ShopMainMenu1" beg="0x4740" end="0x4760"/>
        <Block name="ShopMainMenu2" beg="0x4760" end="0x4780"/>
        <Block name="ShopMainMenu3" beg="0x4780" end="0x47B0"/>
      </Bin>
      <Bin filepath="overlay/overlay_0023.bin" loadaddress="0x0238A140">
        <Block name="StorageMenuConfirm" beg="0x31BC" end="0x31D4"/>
        <Block name="StorageMainMenu1" beg="0x31D4" end="0x31F4"/>
        <Block name="StorageMainMenu2" beg="0x31F4" end="0x3214"/>
        <Block name="StorageMainMenu3" beg="0x3214" end="0x3234"/>
        <Block name="StorageMainMenu4" beg="0x3234" end="0x325C"/>
      </Bin>
      <Bin filepath="overlay/overlay_0024.bin" loadaddress="0x0238A140">
        <Block name="HatcherMenuConfirm" beg="0x23E0" end="0x23F8"/>
        <Block name="HatcherMainMenu" beg="0x23F8" end="0x2418"/>
      </Bin>
      <Bin filepath="overlay/overlay_0025.bin" loadaddress="0x0238A140">
        <Block name="AppraiserMenuConfirm" beg="0x1374" end="0x138C"/>
        <Block name="AppraiserMainMenu" beg="0x138C" end="0x13AC"/>
        <Block name="AppraiserSubMenu" beg="0x13AC" end="0x13CC"/>
      </Bin>
      <Bin filepath="overlay/overlay_0026.bin" loadaddress="0x0238A140"/>
      <Bin filepath="overlay/overlay_0027.bin" loadaddress="0x0238A140">
        <Block name="DiscardItemsMenuConfirm" beg="0x281C" end="0x2834"/>
        <Block name="DiscardItemsSubMenu1" beg="0x2834" end="0x2854"/>
        <Block name="DiscardItemsSubMenu2" beg="0x2854" end="0x2874"/>
        <Block name="DiscardItemsMainMenu" beg="0x2874" end="0x289C"/>
      </Bin>
      <Bin filepath="overlay/overlay_0028.bin" loadaddress="0x0238A140"/>
      <Bin filepath="overlay/overlay_0030.bin" loadaddress="0x02382820"/>
      <Bin filepath="overlay/overlay_0031.bin" loadaddress="0x02382820">
        <Block name="DungeonMainMenu" beg="0x75B4" end="0x75F4"/>
        <Block name="DungeonSubMenu1" beg="0x7650" end="0x7670"/>
        <Block name="DungeonSubMenu2" beg="0x7670" end="0x7690"/>
        <Block name="DungeonSubMenu3" beg="0x7690" end="0x76B0"/>
        <Block name="DungeonSubMenu4" beg="0x76B0" end="0x76D0"/>
        <Block name="DungeonSubMenu5" beg="0x78FC" end="0x7914"/>
        <Block name="DungeonSubMenu6" beg="0x7980" end="0x79C8"/>
      </Bin>
      <Bin filepath="overlay/overlay_0032.bin" loadaddress="0x02382820"/>
      <Bin filepath="overlay/overlay_0033.bin" loadaddress="0x02382820"/>
      <Bin filepath="overlay/overlay_0034.bin" loadaddress="0x022DC240">
        <Block name="UnknownMenuConfirm" beg="0xDE4" end="0xDFC"/>
        <Block name="DungeonDebugMenu" beg="0xE0C" end="0xE34"/>
      </Bin>
      <Bin filepath="overlay/overlay_0035.bin" loadaddress="0x022BCA80"/>
      <!-- THIS IS END45'S 'EXTRA SPACE' OVERLAY. IT REQUIRES THE 'ExtraSpace' PATCH -->
      <Bin filepath="overlay/overlay_0036.bin" loadaddress="0x023A7080"/>
    </Game>

    <!--Europe-->
    <Game id="EoS_EU" id2="EoSWVC_EU">
      <!--#TODO-->
      <!-- arm9 -->
      <Bin filepath="arm9.bin" loadaddress="0x2000000">
        <Block name="CartRemovedImgData" beg="0x92EE4"   end="0x94EE4"/>
        <!--<Block name="ScriptVars"        beg="0x9D870"   end="0x9DFA0"/>-->
        <!--<Block name="ScriptVarsLocals"  beg="0x9CECC"   end="0x9CF0C"/>-->
        <Block name="DungeonList"        beg="0x9E924" end="0x9EBF4"/>
        <Block name="Entities"           beg="0xA8890" end="0xA9AA8"/>
        <Block name="Events"             beg="0xA5BD8" end="0xA715C"/>
        <Block name="DungeonRestrictions" beg="0xA11E8" end="0xA1DE8"/>
        <Block name="SecondaryTerrains"  beg="0xA206C" end="0xA2134"/>
        <Block name="MapMarkerPlacements" beg="0xA9D70" end="0xAA720"/>
        <Block name="RankUpTable"        beg="0xA30C8" end="0xA3198"/>
        <Block name="MonsterSpriteData"  beg="0xA332C" end="0xA37DC"/>
        <Block name="TextSpeedConstant"  beg="0x20DF0" end="0x20DF1"/>
        <Block name="MinIQExclusiveMoveUser" beg="0xA1E10" end="0xA1E11"/>
        <Block name="MinIQItemMaster"    beg="0xA1E28" end="0xA1E29"/>
        <Pointer name="GameStateValues"  beg="0xAFF70"/>
        <Pointer name="LanguageInfoData" beg="0xB05A8"/>
        <Pointer name="GameMode"         beg="0xB088C"/>
        <Pointer name="NotifyNote"       beg="0xB0814"/>
        <Block name="DefaultHeroId"  beg="0xB0818" end="0xB081A"/>
        <Block name="DefaultPartnerId"  beg="0xB081A" end="0xB081C"/>
        <Block name="HeroStartLevel"  beg="0x48B9C" end="0x48B9D"/>
        <Block name="PartnerStartLevel"  beg="0x48C0C" end="0x48C0D"/>
        <Block name="GuestPokemonData" beg="0xA2E40" end="0xA30C8"/>
        <!-- Requires EditExtraPokemon patch -->
        <Block name="GuestPokemonData2" beg="0x4F148" end="0x4F318"/>
        <!-- Requires EditExtraPokemon patch -->
        <Block name="ExtraDungeonData" beg="0x4EFE0" end="0x4F148"/>
        <Pointer name="DebugSpecialEpisodeType" beg="0x2ABDEC"/>
        <!-- RAM values -->
        <!--#TODO: probably not really part of arm9, it's only in memory anyway. -->
        <Pointer name="MemoryAllocTable"                beg="0xB3CC0"/>
        <Pointer name="DungeonData"                beg="0x354138"/>
        <Block name="GameVarsValues"     beg="0x2AB9EC" end="0x2ABCA0"/>
        <!-- END RAM values -->
        <Fn name="GetDebugFlag1"           beg="0xC198"/>
        <Fn name="SetDebugFlag1"           beg="0xC1A0"/>
        <Fn name="DebugPrint0"           beg="0xC284"/>
        <Fn name="GetDebugFlag2"           beg="0xC2BC"/>
        <Fn name="SetDebugFlag2"           beg="0xC2C4"/>
        <Fn name="DebugPrint"            beg="0xC2C8"/>
        <Fn name="DebugPrint2"           beg="0xC284"/>
        <Fn name="SaveScriptVariableValue"  beg="0x4BB58"/>
        <Fn name="SaveScriptVariableValueWithOffset" beg="0x4BCC0"/>
      </Bin>
      <!-- overlay_0010 -->
      <Bin filepath="overlay/overlay_0010.bin" loadaddress="0x22BD3C0">
        <Block name="MonsterSpawnStatsTable" beg="0x8ED0" end="0x9374"/>
        <Block name="FixedFloorProperties"   beg="0xA208" end="0xAE08"/>
        <Block name="SpawnDelayNormal"       beg="0x7A74" end="0x7A75"/>
        <Block name="SpawnDelayStealing"     beg="0x7BD8" end="0x7BD9"/>
        <Block name="IntimidatorChance"      beg="0x7B50" end="0x7B51"/>
        <Block name="BurnDamageDelay"        beg="0x7BA8" end="0x7BA9"/>
        <Block name="PoisonDamageDelay"      beg="0x7C40" end="0x7C41"/>
        <Block name="BadPoisonDamageDelay"   beg="0x79AC" end="0x79AD"/>
        <Block name="GinsengChance3"         beg="0x7C58" end="0x7C59"/>
        <Block name="MusicList"              beg="0x8AF4" end="0x8C48"/>
        <Block name="RandomMusicList"        beg="0x8794" end="0x8884"/>
        <Block name="LifeSeedHP"             beg="0x7A90" end="0x7A91"/>
        <Block name="SitrusBerryHP"          beg="0x7A10" end="0x7A11"/>
        <Block name="OranBerryHP"            beg="0x7B84" end="0x7B85"/>
      </Bin>
      <!-- overlay_0011 -->
      <Bin filepath="overlay/overlay_0011.bin" loadaddress="0x22DCB80">
        <Block name="ScriptOpCodes"             beg="0x3C470" end="0x3D068"/>
        <Block name="GroundStatePntrs"          beg="0x48CB4" end="0x48CC8"/>
        <Block name="RecruitmentTableSpecies"   beg="0x44888" end="0x448B4"/>
        <Block name="RecruitmentTableLevels"    beg="0x4485C" end="0x44888"/>
        <Block name="RecruitmentTableLocations" beg="0x44844" end="0x4485A"/>
        <Block name="LevelTilemapList"          beg="0x44CDC" end="0x44F64"/>
        <Pointer name="GroundStateMap"          beg="0x48C80"/>
        <Pointer name="UnionallRAMAddress"      beg="0x48C64"/>
        <Fn name="FuncThatCallsCommandParsing"  beg="0xF24"/>
        <Fn name="ScriptCommandParsing"         beg="0x1B24"/>
        <Fn name="GroundMainLoop"               beg="0xC534"/>
        <Fn name="ScriptStationLoadTalk"        beg="0x91A4"/>
        <Fn name="StationLoadHanger"            beg="0x8994"/>
        <Fn name="SsbLoad1"                     beg="0x9B10"/>
        <Fn name="SsbLoad2"                     beg="0x84BC"/>
      </Bin>
      <!-- overlay_0013 -->
      <Bin filepath="overlay/overlay_0013.bin" loadaddress="0x238AC80">
        <Block name="StartersPartnerIds"  beg="0x1F4C" end="0x1F76"/>
        <Block name="StartersHeroIds"     beg="0x1F78" end="0x1FB8"/>
        <Block name="UnknownMenu1"    beg="0x2D8C" end="0x2DD4"/>
      </Bin>
      <!-- overlay_0029 -->
      <Bin filepath="overlay/overlay_0029.bin" loadaddress="0x22DCB80">
        <Block name="EntitySpawnTable"    beg="0x74378" end="0x75014"/>
        <Block name="ItemSpawnTable"      beg="0x74180" end="0x74378"/>
        <Block name="MonsterSpawnTable"   beg="0x73FA0" end="0x74180"/>
        <Block name="TileSpawnTable"      beg="0x73E5C" end="0x73E88"/>
        <Block name="FixedFloorOverrides" beg="0x73EA0" end="0x73FA0"/>
        <Block name="BellyLostTurn"       beg="0x34950" end="0x34953"/>
        <Block name="BellyLostWtw"        beg="0x767F4" end="0x767F5"/>
        <Block name="BellyLostWtw1000"    beg="0x767F6" end="0x767F7"/>
      </Bin>


      <Bin filepath="overlay/overlay_0000.bin" loadaddress="0x022BD3C0">
        <Block name="MainMenuSongId"      beg="0x15F4" end="0x15F4"/>
      </Bin>
      <Bin filepath="overlay/overlay_0001.bin" loadaddress="0x02329D40">
        <Block name="ContinueChoice" beg="0x11F74" end="0x11F94"/>
        <Block name="SubMenu" beg="0x11F94" end="0x11FDC"/>
        <Block name="MainMenu" beg="0x11FDC" end="0x1207C"/>
        <Block name="MainMenuConfirm" beg="0x12158" end="0x12170"/>
        <Block name="MainDebugMenu1" beg="0x1221C" end="0x1227C"/>
        <Block name="MainDebugMenu2" beg="0x1229C" end="0x122D4"/>
      </Bin>
      <Bin filepath="overlay/overlay_0002.bin" loadaddress="0x02329D40"/>
      <Bin filepath="overlay/overlay_0003.bin" loadaddress="0x0233D200"/>
      <Bin filepath="overlay/overlay_0004.bin" loadaddress="0x0233D200"/>
      <Bin filepath="overlay/overlay_0005.bin" loadaddress="0x0233D200"/>
      <Bin filepath="overlay/overlay_0006.bin" loadaddress="0x0233D200"/>
      <Bin filepath="overlay/overlay_0007.bin" loadaddress="0x0233D200"/>
      <Bin filepath="overlay/overlay_0008.bin" loadaddress="0x0233D200"/>
      <Bin filepath="overlay/overlay_0009.bin" loadaddress="0x0233D200">
        <Block name="MainMenuReturnSongId" beg="0xE80" end="0xE80"/>
      </Bin>
      <Bin filepath="overlay/overlay_0012.bin" loadaddress="0x0238AC80"/>
      <Bin filepath="overlay/overlay_0014.bin" loadaddress="0x0238AC80">
        <Block name="FootprintDebugMenu" beg="0x39C0" end="0x3A08"/>
      </Bin>
      <Bin filepath="overlay/overlay_0015.bin" loadaddress="0x0238AC80">
        <Block name="BankMainMenu" beg="0xF40" end="0xF68"/>
      </Bin>
      <Bin filepath="overlay/overlay_0016.bin" loadaddress="0x0238AC80">
        <Block name="EvoMenuConfirm" beg="0x2BCC" end="0x2BE4"/>
        <Block name="EvoSubMenu" beg="0x2BE4" end="0x2C04"/>
        <Block name="EvoMainMenu" beg="0x2C04" end="0x2C24"/>
      </Bin>
      <Bin filepath="overlay/overlay_0017.bin" loadaddress="0x0238AC80">
        <Block name="AssemblyMenuConfirm" beg="0x1A44" end="0x1A5C"/>
        <Block name="AssemblyMainMenu1" beg="0x1A5C" end="0x1A74"/>
        <Block name="AssemblyMainMenu2" beg="0x1A74" end="0x1A94"/>
        <Block name="AssemblySubMenu1" beg="0x1A94" end="0x1ABC"/>
        <Block name="AssemblySubMenu2" beg="0x1ABC" end="0x1AEC"/>
        <Block name="AssemblySubMenu3" beg="0x1AEC" end="0x1B1C"/>
        <Block name="AssemblySubMenu4" beg="0x1B1C" end="0x1B54"/>
        <Block name="AssemblySubMenu5" beg="0x1B54" end="0x1B8C"/>
        <Block name="AssemblySubMenu6" beg="0x1B8C" end="0x1BC4"/>
        <Block name="AssemblySubMenu7" beg="0x1BC4" end="0x1C04"/>
      </Bin>

      <Bin filepath="overlay/overlay_0018.bin" loadaddress="0x0238AC80">
        <Block name="MovesMenuConfirm" beg="0x31E0" end="0x31F8"/>
        <Block name="MovesSubMenu1" beg="0x31F8" end="0x3218"/>
        <Block name="MovesSubMenu2" beg="0x3218" end="0x3238"/>
        <Block name="MovesMainMenu" beg="0x3238" end="0x3258"/>
        <Block name="MovesSubMenu3" beg="0x3258" end="0x3280"/>
        <Block name="MovesSubMenu4" beg="0x3280" end="0x32B0"/>
        <Block name="MovesSubMenu5" beg="0x32B0" end="0x32F8"/>
        <Block name="MovesSubMenu6" beg="0x32F8" end="0x3340"/>
        <Block name="MovesSubMenu7" beg="0x3340" end="0x3388"/>
      </Bin>
      <Bin filepath="overlay/overlay_0019.bin" loadaddress="0x0238AC80">
        <Block name="BarMenuConfirm1" beg="0x40BC" end="0x40D4"/>
        <Block name="BarMenuConfirm2" beg="0x40D4" end="0x40EC"/>
        <Block name="BarMainMenu" beg="0x4104" end="0x4124"/>
        <Block name="BarSubMenu1" beg="0x4124" end="0x4144"/>
        <Block name="BarSubMenu2" beg="0x4144" end="0x4174"/>
      </Bin>
      <Bin filepath="overlay/overlay_0020.bin" loadaddress="0x0238AC80">
        <Block name="RecycleMenuConfirm1" beg="0x2E44" end="0x2E5C"/>
        <Block name="RecycleMenuConfirm2" beg="0x2E5C" end="0x2E74"/>
        <Block name="RecycleSubMenu1" beg="0x2E74" end="0x2E8C"/>
        <Block name="RecycleSubMenu2" beg="0x2E8C" end="0x2EAC"/>
        <Block name="RecycleMainMenu1" beg="0x2EAC" end="0x2ED4"/>
        <Block name="RecycleMainMenu2" beg="0x2F48" end="0x2F68"/>
        <Block name="RecycleMainMenu3" beg="0x2FB8" end="0x2FD0"/>
      </Bin>
      <Bin filepath="overlay/overlay_0021.bin" loadaddress="0x0238AC80">
        <Block name="SynthesisMenuConfirm" beg="0x28F8" end="0x2910"/>
        <Block name="SynthesisSubMenu1" beg="0x2910" end="0x2928"/>
        <Block name="SynthesisSubMenu2" beg="0x2928" end="0x2948"/>
        <Block name="SynthesisMainMenu1" beg="0x2948" end="0x2968"/>
        <Block name="SynthesisMainMenu2" beg="0x2968" end="0x2990"/>
        <Block name="SynthesisSubMenu3" beg="0x2990" end="0x29C0"/>
      </Bin>
      <Bin filepath="overlay/overlay_0022.bin" loadaddress="0x0238AC80">
        <Block name="ShopMenuConfirm" beg="0x4728" end="0x4740"/>
        <Block name="ShopMainMenu1" beg="0x4740" end="0x4760"/>
        <Block name="ShopMainMenu2" beg="0x4760" end="0x4780"/>
        <Block name="ShopMainMenu3" beg="0x4780" end="0x47B0"/>
      </Bin>
      <Bin filepath="overlay/overlay_0023.bin" loadaddress="0x0238AC80">
        <Block name="StorageMenuConfirm" beg="0x31BC" end="0x31D4"/>
        <Block name="StorageMainMenu1" beg="0x31D4" end="0x31F4"/>
        <Block name="StorageMainMenu2" beg="0x31F4" end="0x3214"/>
        <Block name="StorageMainMenu3" beg="0x3214" end="0x3234"/>
        <Block name="StorageMainMenu4" beg="0x3234" end="0x325C"/>
      </Bin>
      <Bin filepath="overlay/overlay_0024.bin" loadaddress="0x0238AC80">
        <Block name="HatcherMenuConfirm" beg="0x23E0" end="0x23F8"/>
        <Block name="HatcherMainMenu" beg="0x23F8" end="0x2418"/>
      </Bin>
      <Bin filepath="overlay/overlay_0025.bin" loadaddress="0x0238AC80">
        <Block name="AppraiserMenuConfirm" beg="0x1374" end="0x138C"/>
        <Block name="AppraiserMainMenu" beg="0x138C" end="0x13AC"/>
        <Block name="AppraiserSubMenu" beg="0x13AC" end="0x13CC"/>
      </Bin>
      <Bin filepath="overlay/overlay_0026.bin" loadaddress="0x0238AC80"/>
      <Bin filepath="overlay/overlay_0027.bin" loadaddress="0x0238AC80">
        <Block name="DiscardItemsMenuConfirm" beg="0x281C" end="0x2834"/>
        <Block name="DiscardItemsSubMenu1" beg="0x2834" end="0x2854"/>
        <Block name="DiscardItemsSubMenu2" beg="0x2854" end="0x2874"/>
        <Block name="DiscardItemsMainMenu" beg="0x2874" end="0x289C"/>
      </Bin>
      <Bin filepath="overlay/overlay_0028.bin" loadaddress="0x0238AC80"/>
      <Bin filepath="overlay/overlay_0030.bin" loadaddress="0x02383420"/>
      <Bin filepath="overlay/overlay_0031.bin" loadaddress="0x02383420">
        <Block name="DungeonMainMenu" beg="0x75D8" end="0x7618"/>
        <Block name="DungeonSubMenu1" beg="0x7674" end="0x7694"/>
        <Block name="DungeonSubMenu2" beg="0x7694" end="0x76B4"/>
        <Block name="DungeonSubMenu3" beg="0x76B4" end="0x76D4"/>
        <Block name="DungeonSubMenu4" beg="0x76D4" end="0x76F4"/>
        <Block name="DungeonSubMenu5" beg="0x7920" end="0x7938"/>
        <Block name="DungeonSubMenu6" beg="0x79A4" end="0x79EC"/>
      </Bin>
      <Bin filepath="overlay/overlay_0032.bin" loadaddress="0x02383420"/>
      <Bin filepath="overlay/overlay_0033.bin" loadaddress="0x02383420"/>
      <Bin filepath="overlay/overlay_0034.bin" loadaddress="0x022DCB80">
        <Block name="UnknownMenuConfirm" beg="0xD4C" end="0xD64"/>
        <Block name="DungeonDebugMenu" beg="0xD74" end="0xD9C"/>
      </Bin>
      <Bin filepath="overlay/overlay_0035.bin" loadaddress="0x022BD3C0"/>
      <!-- THIS IS END45'S 'EXTRA SPACE' OVERLAY. IT REQUIRES THE 'ExtraSpace' PATCH -->
      <Bin filepath="overlay/overlay_0036.bin" loadaddress="0x023A7080"/>
    </Game>

    <!--Japan-->
    <Game id="EoS_JP">
      <!-- arm9 -->
      <Bin filepath="arm9.bin" loadaddress="0x2000000">
        <Block name="Entities"          beg="0xA9438" end="0xAA650"/>
        <Block name="Events"            beg="0xA6894" end="0xA7D04"/>
        <Block name="ScriptVars"        beg="0x9EC44" end="0x9F374"/>
        <!--<Block name="ScriptVarsLocals"  beg="0x9CECC"   end="0x9CF0C"/>-->
      </Bin>
      <!-- overlay_0011 -->
      <Bin filepath="overlay/overlay_0011.bin" loadaddress="0x22DD8E0">
        <Block name="ScriptOpCodes" beg="0x3C294" end="0x3CE8C"/>
        <Block name="Objects"       beg="0x42AD8" end="0x444DC"/>
        <Block name="CRoutines"     beg="0x404AC" end="0x41A94"/>
      </Bin>
    </Game>

    <!-- ********************* -->
    <!-- Explorers of Darkness -->
    <!-- ********************* -->
    
    <!--NorthAmerica-->
    <Game id="EoD_NA">
      <!-- arm9 -->
      <Bin filepath="arm9.bin" loadaddress="0x2000000">
        <Block name="Entities"          beg="0x09F6F4" end="0x0A02A0"/>
      </Bin>
    </Game>
    
    <!--Europe-->
    <Game id="EoD_EU">
      <!-- arm9 -->
      <Bin filepath="arm9.bin" loadaddress="0x2000000">
        <Block name="Entities"          beg="0x09ECFC" end="0x09F8A8"/>
      </Bin>
    </Game>
    
    <!--Japan-->
    <Game id="EoD_JP">
      <!-- arm9 -->
      <Bin filepath="arm9.bin" loadaddress="0x2000000">
        <Block name="Entities"          beg="0x0A0AC8" end="0x0A1674"/>
      </Bin>
    </Game>
    
    <!-- ***************** -->
    <!-- Explorers of Time -->
    <!-- ***************** -->
    
    <!--NorthAmerica-->
    <Game id="EoT_NA">
      <!-- arm9 -->
      <Bin filepath="arm9.bin" loadaddress="0x2000000">
        <Block name="Entities"          beg="0x09F790" end="0x0A033C"/>
      </Bin>
    </Game>
    
    <!--Europe-->
    <Game id="EoT_EU">
      <!-- arm9 -->
      <Bin filepath="arm9.bin" loadaddress="0x2000000">
        <Block name="Entities"          beg="0x09ED98" end="0x09F944"/>
      </Bin>
    </Game>
    
    <!--Japan-->
    <Game id="EoT_JP">
      <!-- arm9 -->
      <Bin filepath="arm9.bin" loadaddress="0x2000000">
        <Block name="Entities"          beg="0x0A0B64" end="0x0A1710"/>
      </Bin>
    </Game>
    
  </Binaries>

  <!--=======================================================================-->
  <!--Game text offsets-->
  <!--=======================================================================-->
  <!--Various blocks of strings in the string files containing specific strings.-->
  <StringIndexData>
    <!--Explorers of Sky, North America-->
    <Game id="EoS_NA" id2="EoSWVC_NA">
      <Languages>
        <Language filename="text_e.str" name="English" locale="en-US">
        	<m2n filename="st_m2n_j.bin" />
        	<n2m filename="st_n2m_j.bin" />
        	<i2n filename="st_i2n_j.bin" />
        </Language>
      </Languages>
      <StringBlocks>
        <StringBlock name="Explorer Ranks Names"                   beg="374"  end="387"/>
        <StringBlock name="Default Team Names"                     beg="561"  end="567"/>
        <StringBlock name="Job Debriefing Related Strings"         beg="606"  end="672"/>
        <StringBlock name="Member Joined Menu"                     beg="676"  end="682"/>
        <StringBlock name="Some Item Menu Strings"                 beg="682"  end="696"/>
        <StringBlock name="Gummi Eating Strings"                   beg="696"  end="708"/>
        <StringBlock name="Items and Pokemon Menu Strings"         beg="711"  end="777"/>
        <StringBlock name="Kangaskhan Storage Strings"             beg="783"  end="812"/>
        <StringBlock name="Evolution Strings"                      beg="1068"  end="1097"/>
        <StringBlock name="Music tracks names"                     beg="1276"  end="1418"/>
        <StringBlock name="Personality Quiz Questions"             beg="1418"  end="1485"/>
        <StringBlock name="Personality Quiz Answers"               beg="1485"  end="1660"/>
        <StringBlock name="Personality Quiz result strings"        beg="1660"  end="1708"/>
        <StringBlock name="Personality string natures"             beg="1737"  end="1741"/>
        <StringBlock name="Weather Change Feedback"                beg="2628"  end="2636"/>
        <StringBlock name="Weather Names"                          beg="2636"  end="2644"/>
        <StringBlock name="Floor-Wide Status Names+Desc"           beg="2644"  end="2674"/>
        <StringBlock name="IQ Skills Menu"                         beg="2674"  end="2678"/>
        <StringBlock name="Test Dungeon"                           beg="2679"  end="2680"/>
        <StringBlock name="Mission Objectives"                     beg="2680"  end="2862"/>
        <StringBlock name="Mission Failure/Faint Strings"          beg="2862"  end="2878"/>
        <StringBlock name="Speed Change Feedback"                  beg="2878"  end="2883"/>
        <StringBlock name="Potential Recruit Strings"              beg="2883"  end="2886"/>
        <StringBlock name="Gummi Feedback"                         beg="2886"  end="2897"/>
        <StringBlock name="Traps Feedback"                         beg="2897"  end="2922"/>
        <StringBlock name="More Dungeon Feedback"                  beg="2922"  end="3068"/>
        <StringBlock name="Something's Stirring String"            beg="3068"  end="3076"/>
        <StringBlock name="More Dungeon Feedback"                  beg="3076"  end="3171"/>
        <StringBlock name="Some Fake items Dialogue"               beg="3171"  end="3184"/>
        <StringBlock name="Shaymin Form Change Strings"            beg="3184"  end="3190"/>
        <StringBlock name="Recruited A Pokemon Strings"            beg="3190"  end="3201"/>
        <StringBlock name="Battle Feedback Messages"               beg="3201"  end="3589"/>
        <StringBlock name="Misson Feedback"                        beg="3589"  end="3656"/>
        <StringBlock name="Kecleon Dungeon Shop Strings"           beg="3656"  end="3668"/>
        <StringBlock name="Misc Battle Events Strings"             beg="3668"  end="3888"/>
        <StringBlock name="Secret Bazaar Stairs Found"             beg="3888"  end="3889"/>
        <StringBlock name="Kirila Secret Bazaar Greeting"          beg="3889"  end="3890"/>
        <StringBlock name="Grab Bags Shop Strings"                 beg="3890"  end="3902"/>
        <StringBlock name="Shedinja Shop Strings"                  beg="3902"  end="3913"/>
        <StringBlock name="Mime Jr. Spa Strings"                   beg="3913"  end="3923"/>
        <StringBlock name="Swalot's Shop Strings"                  beg="3923"  end="3933"/>
        <StringBlock name="Team Tactics Menu strings"              beg="3933"  end="3937"/>
        <StringBlock name="Item Became Sticky"                     beg="3937"  end="3938"/>
        <StringBlock name="Pokemon LEVEL_UP Dialogue"              beg="3938"  end="4283"/>
        <StringBlock name="Pokemon WAIT Dialogue"                  beg="4283"  end="4628"/>
        <StringBlock name="Pokemon HEALTHY Dialogue"               beg="4628"  end="5738"/>
        <StringBlock name="Pokemon HALF_LIFE Dialogue"             beg="5738"  end="6083"/>
        <StringBlock name="Pokemon PINCH Dialogue"                 beg="6083"  end="6428"/>
        <StringBlock name="Pokemon GROUND_WAIT Dialogue"           beg="6428"  end="6773"/>
        <StringBlock name="Item Names"                             beg="6773"  end="8173"/>
        <StringBlock name="Move Names"                             beg="8173"  end="8734"/>
        <StringBlock name="Pokemon Names"                          beg="8734"  end="9334"/>
        <StringBlock name="Pokemon Categories"                     beg="9334"  end="9934"/>
        <StringBlock name="Tactics Names"                          beg="9934"  end="9945"/>
        <StringBlock name="Tactics Descriptions"                   beg="9945"  end="9957"/>
        <StringBlock name="IQ Skills Names"                        beg="9957"  end="10025"/>
        <StringBlock name="IQ Skills Descriptions"                 beg="10025"  end="10094"/>
        <StringBlock name="Move Targets Strings"                   beg="10094"  end="10126"/>
        <StringBlock name="Accuracy/Power Stars Ratings"           beg="10126"  end="10145"/>
        <StringBlock name="Move Descriptions"                      beg="10145"  end="10704"/>
        <StringBlock name="Item Long Descriptions"                 beg="10704"  end="12104"/>
        <StringBlock name="Item Short Descriptions"                beg="12104"  end="13504"/>
        <StringBlock name="Trap Names"                             beg="13504"  end="13530"/>
        <StringBlock name="Trap Descriptions"                      beg="13530"  end="13554"/>
        <StringBlock name="Statuses Names and Descriptions"        beg="13554"  end="13761"/>
        <StringBlock name="Type Names"                             beg="13770"  end="13789"/>
        <StringBlock name="Ability Names"                          beg="13789"  end="13913"/>
        <StringBlock name="Ability Descriptions"                   beg="13913"  end="14037"/>
        <StringBlock name="Debug Menu Strings"                     beg="15459"  end="15971"/>
        <StringBlock name="Portrait Names"                         beg="16076"  end="16108"/>
        <StringBlock name="Ground Map Names"                       beg="16434"  end="16564"/>
        <StringBlock name="Dungeon Names (Main)"                   beg="16564"  end="16820"/>
        <StringBlock name="Dungeon Names (Selection)"              beg="16823"  end="17079"/>
        <StringBlock name="Dungeon Names (SetDungeonBanner)"       beg="17082"  end="17338"/>
        <StringBlock name="Dungeon Names (Banner)"                 beg="17339"  end="17595"/>
        <StringBlock name="Spinda's Juice Bar Strings"             beg="17800"  end="17900"/>
        <StringBlock name="Recycle Shop Strings"                   beg="17900"  end="17960"/>
        <StringBlock name="Staff Roll"                             beg="17960"  end="18451"/>
        <StringBlock name="New Pokemon Names"                          beg="18451"  end="20499"/>
        <StringBlock name="New Pokemon Categories"                     beg="20499"  end="22547"/>
      </StringBlocks>
    </Game>
    
    <!--Explorers of Time and Darkness, North America-->
    <Game id="EoT_NA" id2="EoD_NA">
      <Languages>
        <Language filename="text_e.str" name="English" locale="en-US" />
      </Languages>
      <StringBlocks>
        <StringBlock name="Item Names"                beg="4927"  end="5927"/>
        <StringBlock name="Move Names"                beg="5927"  end="6488"/>
        <StringBlock name="Pokemon Names"             beg="6488"  end="7088"/>
        <StringBlock name="Pokemon Categories"        beg="7088"  end="7688"/>
        
        <StringBlock name="Move Descriptions"         beg="7897"  end="8456"/>
        <StringBlock name="Item Long Descriptions"    beg="8456"  end="9456"/>
        <StringBlock name="Item Short Descriptions"   beg="9456"  end="10456"/>
        
        <StringBlock name="Type Names"                beg="10713" end="10732"/>
        <StringBlock name="Ability Names"             beg="10732" end="10856"/>
        <StringBlock name="Ability Descriptions"      beg="10856" end="10980"/>
        
        <StringBlock name="Portrait Names"            beg="12401" end="12433"/>
      </StringBlocks>
    </Game>
    
    <!--Explorers of Sky, Japan-->
    <Game id="EoS_JP">
      <Languages>
        <Language filename="text_j.str" name="Japanese" locale=".932" />
      </Languages>
      <StringBlocks>
        <!--#TODO-->
        <StringBlock name="Portrait Names"            beg="5465" end="5497"/>
        <StringBlock name="Pokemon Names"             beg="5519"  end="6119"/>
      </StringBlocks>
    </Game>
    
    <!--Explorers of Time and Darkness, Japan-->
    <Game id="EoT_JP" id2="EoD_JP">
      <Languages>
        <Language filename="text_j.str" name="Japanese" locale=".932" />
      </Languages>
      <StringBlocks>
        <!--#TODO-->
      </StringBlocks>
    </Game>
    
    <!--Explorers of Sky, Europe-->
    <Game id="EoS_EU" id2="EoSWVC_EU">
      <Languages>
        <Language filename="text_e.str" name="English"  locale="en-US">
        	<m2n filename="st_m2n_e.bin" />
        	<n2m filename="st_n2m_e.bin" />
        	<i2n filename="st_i2n_e.bin" />
        </Language>
        <Language filename="text_f.str" name="French"   locale="fr-FR">
        	<m2n filename="st_m2n_f.bin" />
        	<n2m filename="st_n2m_f.bin" />
        	<i2n filename="st_i2n_f.bin" />
        </Language>
        <Language filename="text_g.str" name="German"   locale="de-DE">
        	<m2n filename="st_m2n_g.bin" />
        	<n2m filename="st_n2m_g.bin" />
        	<i2n filename="st_i2n_g.bin" />
        </Language>
        <Language filename="text_i.str" name="Italian"  locale="it-IT">
        	<m2n filename="st_m2n_i.bin" />
        	<n2m filename="st_n2m_i.bin" />
        	<i2n filename="st_i2n_i.bin" />
        </Language>
        <Language filename="text_s.str" name="Spanish"  locale="es-ES">
        	<m2n filename="st_m2n_s.bin" />
        	<n2m filename="st_n2m_s.bin" />
        	<i2n filename="st_i2n_s.bin" />
        </Language>
      </Languages>
      <StringBlocks>
        <StringBlock name="Explorer Ranks Names"                   beg="374"  end="387"/>
        <StringBlock name="Default Team Names"                     beg="561"  end="567"/>
        <StringBlock name="Job Debriefing Related Strings"         beg="606"  end="672"/>
        <StringBlock name="Member Joined Menu"                     beg="676"  end="682"/>
        <StringBlock name="Some Item Menu Strings"                 beg="682"  end="696"/>
        <StringBlock name="Gummi Eating Strings"                   beg="696"  end="708"/>
        <StringBlock name="Items and Pokemon Menu Strings"         beg="711"  end="777"/>
        <StringBlock name="Kangaskhan Storage Strings"             beg="783"  end="812"/>
        <StringBlock name="Evolution Strings"                      beg="1068"  end="1097"/>
        <StringBlock name="Music tracks names"                     beg="1276"  end="1418"/>
        <StringBlock name="Personality Quiz Questions"             beg="1418"  end="1485"/>
        <StringBlock name="Personality Quiz Answers"               beg="1485"  end="1660"/>
        <StringBlock name="Personality Quiz result strings"        beg="1660"  end="1708"/>
        <StringBlock name="Personality string natures"             beg="1737"  end="1741"/>
        <StringBlock name="Weather Change Feedback"                beg="2628"  end="2636"/>
        <StringBlock name="Weather Names"                          beg="2636"  end="2644"/>
        <StringBlock name="Floor-Wide Status Names+Desc"           beg="2644"  end="2674"/>
        <StringBlock name="IQ Skills Menu"                         beg="2674"  end="2678"/>
        <StringBlock name="Test Dungeon"                           beg="2679"  end="2680"/>
        <StringBlock name="Mission Objectives"                     beg="2680"  end="2862"/>
        <StringBlock name="Mission Failure/Faint Strings"          beg="2862"  end="2878"/>
        <StringBlock name="Speed Change Feedback"                  beg="2878"  end="2883"/>
        <StringBlock name="Potential Recruit Strings"              beg="2883"  end="2886"/>
        <StringBlock name="Gummi Feedback"                         beg="2886"  end="2897"/>
        <StringBlock name="Traps Feedback"                         beg="2897"  end="2922"/>
        <StringBlock name="More Dungeon Feedback"                  beg="3076"  end="3171"/>
        <StringBlock name="Something's Stirring String"            beg="3068"  end="3076"/>
        <StringBlock name="Some Fake items Dialogue"               beg="3171"  end="3184"/>
        <StringBlock name="Shaymin Form Change Strings"            beg="3184"  end="3190"/>
        <StringBlock name="Recruited A Pokemon Strings"            beg="3190"  end="3201"/>
        <StringBlock name="Battle Feedback Messages"               beg="3201"  end="3589"/>
        <StringBlock name="Misson Feedback"                        beg="3589"  end="3656"/>
        <StringBlock name="Kecleon Dungeon Shop Strings"           beg="3656"  end="3668"/>
        <StringBlock name="Misc Battle Events Strings"             beg="3668"  end="3888"/>
        <StringBlock name="Secret Bazaar Stairs Found"             beg="3888"  end="3889"/>
        <StringBlock name="Kirila Secret Bazaar Greeting"          beg="3889"  end="3890"/>
        <StringBlock name="Grab Bags Shop Strings"                 beg="3890"  end="3902"/>
        <StringBlock name="Shedinja Shop Strings"                  beg="3902"  end="3913"/>
        <StringBlock name="Mime Jr. Spa Strings"                   beg="3913"  end="3923"/>
        <StringBlock name="Swalot's Shop Strings"                  beg="3923"  end="3933"/>
        <StringBlock name="Team Tactics Menu strings"              beg="3933"  end="3937"/>
        <StringBlock name="Item Became Sticky"                     beg="3937"  end="3938"/>
        <StringBlock name="Pokemon LEVEL_UP Dialogue"              beg="3940"  end="4285"/>
        <StringBlock name="Pokemon WAIT Dialogue"                  beg="4285"  end="4630"/>
        <StringBlock name="Pokemon HEALTHY Dialogue"               beg="4630"  end="5740"/>
        <StringBlock name="Pokemon HALF_LIFE Dialogue"             beg="5740"  end="6085"/>
        <StringBlock name="Pokemon PINCH Dialogue"                 beg="6085"  end="6430"/>
        <StringBlock name="Pokemon GROUND_WAIT Dialogue"           beg="6430"  end="6775"/>
        <StringBlock name="Item Names"                             beg="6775"  end="8175"/>
        <StringBlock name="Move Names"                             beg="8175"  end="8736"/>
        <StringBlock name="Pokemon Names"                          beg="8736"  end="9336"/>
        <StringBlock name="Pokemon Categories"                     beg="9336"  end="9936"/>
        <StringBlock name="Tactics Names"                          beg="9936"  end="9947"/>
        <StringBlock name="Tactics Descriptions"                   beg="9947"  end="9959"/>
        <StringBlock name="IQ Skills Names"                        beg="9959"  end="10027"/>
        <StringBlock name="IQ Skills Descriptions"                 beg="10027"  end="10096"/>
        <StringBlock name="Move Targets Strings"                   beg="10096"  end="10128"/>
        <StringBlock name="Accuracy/Power Stars Ratings"           beg="10128"  end="10147"/>
        <StringBlock name="Move Descriptions"                      beg="10147"  end="10706"/>
        <StringBlock name="Item Long Descriptions"                 beg="10706"  end="12106"/>
        <StringBlock name="Item Short Descriptions"                beg="12106"  end="13506"/>
        <StringBlock name="Trap Names"                             beg="13506"  end="13532"/>
        <StringBlock name="Trap Descriptions"                      beg="13532"  end="13556"/>
        <StringBlock name="Statuses Names and Descriptions"        beg="13556"  end="13763"/>
        <StringBlock name="Type Names"                             beg="13772"  end="13791"/>
        <StringBlock name="Ability Names"                          beg="13791"  end="13915"/>
        <StringBlock name="Ability Descriptions"                   beg="13915"  end="14039"/>
        <StringBlock name="Debug Menu Strings"                     beg="15461"  end="15973"/>
        <StringBlock name="Portrait Names"                         beg="16078"  end="16110"/>
        <StringBlock name="Ground Map Names"                       beg="16436"  end="16566"/>
        <StringBlock name="Dungeon Names (Main)"                   beg="16566"  end="16822"/>
        <StringBlock name="Dungeon Names (Selection)"              beg="16825"  end="17081"/>
        <StringBlock name="Dungeon Names (SetDungeonBanner)"       beg="17084"  end="17340"/>
        <StringBlock name="Dungeon Names (Banner)"                 beg="17341"  end="17597"/>
        <StringBlock name="Spinda's Juice Bar Strings"             beg="17831"  end="17931"/>
        <StringBlock name="Recycle Shop Strings"                   beg="17931"  end="17991"/>
        <StringBlock name="Staff Roll"                             beg="17991"  end="18482"/>
        <StringBlock name="New Pokemon Names"                          beg="18482"  end="20530"/>
        <StringBlock name="New Pokemon Categories"                     beg="20530"  end="22578"/>
      </StringBlocks>
    </Game>
    
    <!--Explorers of Time and Darkness, Europe-->
    <Game id="EoT_EU" id2="EoD_EU">
      <Languages>
        <Language filename="text_e.str" name="English"  locale="en-US" />
        <Language filename="text_f.str" name="French"   locale="fr-FR" />
        <Language filename="text_g.str" name="German"   locale="de-DE" />
        <Language filename="text_i.str" name="Italian"  locale="it-IT" />
        <Language filename="text_s.str" name="Spanish"  locale="es-ES" />
      </Languages>
      <StringBlocks>
        <!--#TODO-->
      </StringBlocks>
    </Game>
    
  </StringIndexData>
  
  <!--=======================================================================-->
  <!--ASM Patches Constants-->
  <!--=======================================================================-->
  <!--Constants used within several utilities for generating the asm patches
      and locating the appropriate patch files.-->
  <ASMPatchesConstants>  
    <!--*******************-->
    <!--LooseBinFiles-->
    <!--*******************-->
    <!--List of where to write which file containing dumped hardcoded data for the patches to work with at runtime-->
    <LooseBinFiles>
      
      <!--Explorers of Sky-->
      <Game id="EoS_NA" id2="EoS_JP" id3="EoS_EU" id4="EoSWVC_NA" id5="EoSWVC_EU">
        <File srcdata="Events"      filepath="BALANCE/level_list.bin"   />
        <File srcdata="Entities"    filepath="BALANCE/actor_list.bin"   />
        <File srcdata="Objects"     filepath="BALANCE/object_list.bin"  />
        <File srcdata="ScriptVars"  filepath="BALANCE/gvar_list.bin"    />
        <File srcdata="CRoutines"   filepath="BALANCE/croutine_list.bin"/>
      </Game>

    </LooseBinFiles>
    
    
    <!--*******************-->
    <!--Patches directories-->
    <!--*******************-->
    <PatchesDir>
      <!--Explorers of Sky-->
      <Game id="EoS_JP"    filepath="asm_patches" stubpath="header_stub_jp.asm" />
      <Game id="EoS_NA"    filepath="asm_patches" stubpath="header_stub_na.asm" />
      <Game id="EoS_EU"    filepath="asm_patches" stubpath="header_stub_eu.asm" />
      <Game id="EoSWVC_NA" filepath="asm_patches" stubpath="header_stub_wvcna.asm" />
      <Game id="EoSWVC_EU" filepath="asm_patches" stubpath="header_stub_wvceu.asm" />
      <!--Explorers of Time-->
      <!--Explorers of Darkness-->
    </PatchesDir>
    
    <!--*******************-->
    <!--Patches list-->
    <!--*******************-->
    <!--Patching steps for applying various asm patches on the game-->
    <Patches>
      <!--###############################-->
      <!--Explorers of Sky-->
      <!--###############################-->
      
      <Game id="EoS_NA" id2="EoS_EU" id3="EoS_JP" id4="EoSWVC_NA" id5="EoSWVC_EU">
        <!-- for JP the cmn_eos_jp.asm needs to be implemented to actually work! -->

        <!--Patching sequence for the actor list loader-->
        <!-- and -->
        <!--Patching sequence for the level list loader-->
        <!-- Both merged together, because they can no longer be applied separate from another -->
        <Patch id="ActorAndLevelLoader" >
          <!--Open each binaries for processing and include the appropriate files-->
          <!--The openfile statements will be appropriately generated based on the data in this file, and on the rom path!-->
          <OpenBin filepath="arm9.bin">
		  <Include filename ="pmd2_asm_mods/src/selector_arm9.asm"/>
          </OpenBin>
          <OpenBin filepath="overlay/overlay_0011.bin">
		  <Include filename ="pmd2_asm_mods/src/selector_overlay11.asm"/>
          </OpenBin>
        </Patch>

        <!-- A patch to provide support for ATUPX containers -->
        <Patch id="ProvideATUPXSupport" >
          <OpenBin filepath="arm9.bin">
	  	<Include filename ="irdkwia_asm_mods/atupx_support/selector_arm9.asm"/>
	  </OpenBin>
        </Patch>
        
        <!-- A patch to extract move code -->
        <Patch id="ExtractMoveCode" >
          <OpenBin filepath="overlay/overlay_0010.bin">
	  	<Include filename ="irdkwia_asm_mods/extract_move_code/selector_overlay10.asm"/>
	  </OpenBin>
          <OpenBin filepath="overlay/overlay_0029.bin">
	  	<Include filename ="irdkwia_asm_mods/extract_move_code/selector_overlay29.asm"/>
	  </OpenBin>
        </Patch>
        
        <!-- A patch to provide support for changing the textbox color -->
        <Patch id="ChangeTextBoxBackground" >
          <OpenBin filepath="arm9.bin">
	  	<Include filename ="irdkwia_asm_mods/change_tbbg/selector_arm9.asm"/>
	  </OpenBin>
          <Parameters>
            <Param name="Red" label="Red component" min="0" max="255" default="32" type="int"/>
            <Param name="Green" label="Green component" min="0" max="255" default="32" type="int"/>
            <Param name="Blue" label="Blue component" min="0" max="255" default="32" type="int"/>
            <Param name="Alpha" label="Alpha component" min="0" max="255" default="144" type="int"/>
          </Parameters>
        </Patch>

        <!-- A patch to externalize waza_p/waza_p2 files -->
        <Patch id="ExternalizeWazaFile" >
          <OpenBin filepath="arm9.bin">
	  	<Include filename ="irdkwia_asm_mods/fs_waza_p/selector_arm9.asm"/>
	  </OpenBin>
        </Patch>
        
        <!-- A patch to extract item code -->
        <Patch id="ExtractItemCode" >
          <OpenBin filepath="overlay/overlay_0029.bin">
	  	<Include filename ="irdkwia_asm_mods/extract_item_code/selector_overlay29.asm"/>
	  </OpenBin>
        </Patch>
        
        <!-- A patch to extract special process code -->
        <Patch id="ExtractSPCode" >
          <OpenBin filepath="overlay/overlay_0011.bin">
	  	<Include filename ="irdkwia_asm_mods/extract_sp_code/selector_overlay11.asm"/>
	  </OpenBin>
        </Patch>

        <!-- A patch to reconfigure evolutions -->
        <Patch id="ChangeEvoSystem" >
          <OpenBin filepath="arm9.bin">
	  	<Include filename ="irdkwia_asm_mods/change_evo/selector_arm9.asm"/>
	  </OpenBin>
          <OpenBin filepath="overlay/overlay_0016.bin">
	  	<Include filename ="irdkwia_asm_mods/change_evo/selector_overlay16.asm"/>
	  </OpenBin>
          <OpenBin filepath="overlay/overlay_0029.bin">
	  	<Include filename ="irdkwia_asm_mods/change_evo/selector_overlay29.asm"/>
	  </OpenBin>
        </Patch>

        <!-- A patch to not load entirely the mappa files -->
        <Patch id="ExternalizeMappaFile" >
          <OpenBin filepath="overlay/overlay_0029.bin">
	  	<Include filename ="irdkwia_asm_mods/fs_mappa/selector_overlay29.asm"/>
	  </OpenBin>
        </Patch>

        <!-- A patch to add types to the type table -->
        <Patch id="AddTypes" >
          <OpenBin filepath="arm9.bin">
	  	<Include filename ="irdkwia_asm_mods/add_type/selector_arm9.asm"/>
	  </OpenBin>
          <OpenBin filepath="overlay/overlay_0013.bin">
	  	<Include filename ="irdkwia_asm_mods/add_type/selector_overlay13.asm"/>
	  </OpenBin>
          <OpenBin filepath="overlay/overlay_0029.bin">
	  	<Include filename ="irdkwia_asm_mods/add_type/selector_overlay29.asm"/>
	  </OpenBin>
        </Patch>
        
        <!-- A patch to implement Fairy-type gummies -->
        <Patch id="ImplementFairyGummies" >
          <OpenBin filepath="arm9.bin">
	  	<Include filename ="irdkwia_asm_mods/implement_fairy_gummies/selector_arm9.asm"/>
	  </OpenBin>
        </Patch>
        
        <!-- A patch to change move stats display -->
        <Patch id="ChangeMoveStatsDisplay" >
          <OpenBin filepath="arm9.bin">
	  	<Include filename ="irdkwia_asm_mods/stat_disp/selector_arm9.asm"/>
	  </OpenBin>
          <Parameters>
            <Param name="StartGraphicPos" label="ID of the first icon in markfont.dat (23 entries used)" min="0" max="255" default="69" type="int"/>
            <Param name="DisplayVal" label="Display accuracy and power values" type="select">
              <Option label="Yes" type="int">1</Option>
              <Option label="No" type="int">0</Option>
            </Param>
          </Parameters>
        </Patch>

        <!-- A patch to extract spinda bar's item list-->
        <Patch id="ExtractBarItemList" >
          <OpenBin filepath="overlay/overlay_0019.bin">
	  	<Include filename ="irdkwia_asm_mods/extract_bar_list/selector_overlay19.asm"/>
	  </OpenBin>
        </Patch>
        
        <!-- A patch to extract hardcoded item lists -->
        <Patch id="ExtractHardcodedItemLists" >
          <OpenBin filepath="arm9.bin">
	  	<Include filename ="irdkwia_asm_mods/extract_item_lists/selector_arm9.asm"/>
	  </OpenBin>
        </Patch>
        
        <!-- A patch to extract dungeon data -->
        <Patch id="ExtractDungeonData" >
          <OpenBin filepath="arm9.bin">
	  	<Include filename ="irdkwia_asm_mods/extract_dungeon_data/selector_arm9.asm"/>
	  </OpenBin>
        </Patch>

        <!-- A patch to implement move growth -->
        <Patch id="MoveGrowth" >
          <OpenBin filepath="arm9.bin">
	  	<Include filename ="irdkwia_asm_mods/move_growth/selector_arm9.asm"/>
	  </OpenBin>
          <OpenBin filepath="overlay/overlay_0010.bin">
	  	<Include filename ="irdkwia_asm_mods/move_growth/selector_overlay10.asm"/>
	  </OpenBin>
          <OpenBin filepath="overlay/overlay_0029.bin">
	  	<Include filename ="irdkwia_asm_mods/move_growth/selector_overlay29.asm"/>
	  </OpenBin>
          <OpenBin filepath="overlay/overlay_0031.bin">
	  	<Include filename ="irdkwia_asm_mods/move_growth/selector_overlay31.asm"/>
	  </OpenBin>
          <Parameters>
	  	<Param name="StartGraphicPos" label="ID of the first icon in markfont.dat (24 entries used)" min="0" max="255" default="92" type="int"/>
          </Parameters>
        </Patch>
<<<<<<< HEAD
        
        <!-- A patch to implement dungeon interruptions -->
        <Patch id="DungeonInterrupt" >
          <OpenBin filepath="arm9.bin">
	  	<Include filename ="irdkwia_asm_mods/dungeon_interrupt/selector_arm9.asm"/>
	  </OpenBin>
          <OpenBin filepath="overlay/overlay_0010.bin">
	  	<Include filename ="irdkwia_asm_mods/dungeon_interrupt/selector_overlay10.asm"/>
	  </OpenBin>
          <OpenBin filepath="overlay/overlay_0029.bin">
	  	<Include filename ="irdkwia_asm_mods/dungeon_interrupt/selector_overlay29.asm"/>
	  </OpenBin>
        </Patch>
        
=======

        <!-- A patch to extract animations table data -->
        <Patch id="ExtractAnimData" >
          <OpenBin filepath="arm9.bin">
	  	<Include filename ="irdkwia_asm_mods/animations/selector_arm9.asm"/>
	  </OpenBin>
          <OpenBin filepath="overlay/overlay_0010.bin">
	  	<Include filename ="irdkwia_asm_mods/animations/selector_overlay10.asm"/>
	  </OpenBin>
        </Patch>

>>>>>>> bbd8f241
        <!-- A patch to extract dungeon data -->
        <Patch id="FixEvolutionGlitch" >
          <OpenBin filepath="overlay/overlay_0016.bin">
	  	<Include filename ="irdkwia_asm_mods/fix_evolution/patch.asm"/>
	  </OpenBin>
        </Patch>
        
        <!-- A patch to enable exp. share -->
        <Patch id="AddExperienceShare" >
          <OpenBin filepath="arm9.bin">
	  	<Include filename ="irdkwia_asm_mods/exp_share/selector_arm9.asm"/>
	  </OpenBin>
          <OpenBin filepath="overlay/overlay_0019.bin">
	  	<Include filename ="irdkwia_asm_mods/exp_share/selector_overlay19.asm"/>
	  </OpenBin>
          <OpenBin filepath="overlay/overlay_0029.bin">
	  	<Include filename ="irdkwia_asm_mods/exp_share/selector_overlay29.asm"/>
	  </OpenBin>
          <Parameters>
            <Param name="PercentageShared" label="% of exp. shared" min="0" max="255" default="100" type="int"/>
          </Parameters>
        </Patch>
        
        <!-- A patch to let the player choose its starter after the quiz -->
        <Patch id="ChooseStarter" >
          <OpenBin filepath="overlay/overlay_0013.bin">
	  	<Include filename ="irdkwia_asm_mods/choose_starter/selector_overlay13.asm"/>
	  </OpenBin>
        </Patch>
        
        <!-- A patch to let the player choose its starter after the quiz -->
        <Patch id="SkipQuiz" >
          <OpenBin filepath="overlay/overlay_0013.bin">
	  	<Include filename ="irdkwia_asm_mods/skip_quiz/selector_overlay13.asm"/>
	  </OpenBin>
        </Patch>
        
        <Patch id="ExpandPokeList" >
          <OpenBin filepath="arm9.bin">
		  <Include filename ="irdkwia_asm_mods/expand_poke_list/selector_arm9.asm"/>
          </OpenBin>
          <OpenBin filepath="overlay/overlay_0011.bin">
		  <Include filename ="irdkwia_asm_mods/expand_poke_list/selector_overlay11.asm"/>
          </OpenBin>
          <OpenBin filepath="overlay/overlay_0019.bin">
		  <Include filename ="irdkwia_asm_mods/expand_poke_list/selector_overlay19.asm"/>
          </OpenBin>
          <OpenBin filepath="overlay/overlay_0029.bin">
		  <Include filename ="irdkwia_asm_mods/expand_poke_list/selector_overlay29.asm"/>
          </OpenBin>
          <OpenBin filepath="overlay/overlay_0031.bin">
		  <Include filename ="irdkwia_asm_mods/expand_poke_list/selector_overlay31.asm"/>
          </OpenBin>
        </Patch>
        
        <!-- A patch that fixes the unused dungeon chance -->
        <Patch id="UnusedDungeonChancePatch" >
          <OpenBin filepath="overlay/overlay_0029.bin">
            <Include filename ="unused_dungeon_chance_patch.asm"/>
          </OpenBin>
        </Patch>

        <SimplePatch id="MoveShortcuts" >
          <Include filename="end_asm_mods/src/moveShortcuts.asm"/>
          <Replace filename="end_asm_mods/src/common/regionSelect.asm" regexp='_REGION equ "(\w+)"'>
            <Game id="EoS_NA" replace='_REGION equ "US"' />
            <Game id="EoS_EU" replace='_REGION equ "EU"' />
          </Replace>
        </SimplePatch>

        <SimplePatch id="DisableTips" >
          <Include filename="end_asm_mods/src/disableTips.asm"/>
          <Replace filename="end_asm_mods/src/common/regionSelect.asm" regexp='_REGION equ "(\w+)"'>
            <Game id="EoS_NA" replace='_REGION equ "US"' />
            <Game id="EoS_EU" replace='_REGION equ "EU"' />
          </Replace>
        </SimplePatch>

        <SimplePatch id="SameTypePartner" >
          <Include filename="end_asm_mods/src/sameTypePartner.asm"/>
          <Replace filename="end_asm_mods/src/common/regionSelect.asm" regexp='_REGION equ "(\w+)"'>
            <Game id="EoS_NA" replace='_REGION equ "US"' />
            <Game id="EoS_EU" replace='_REGION equ "EU"' />
          </Replace>
        </SimplePatch>

        <SimplePatch id="ExtraSpace">
          <Include filename="end_asm_mods/src/ExtraSpace.asm"/>
          <Replace filename="end_asm_mods/src/common/regionSelect.asm" regexp='_REGION equ "(\w+)"'>
            <Game id="EoS_NA" replace='_REGION equ "US"'/>
            <Game id="EoS_EU" replace='_REGION equ "EU"'/>
          </Replace>
        </SimplePatch>

        <SimplePatch id="CompleteTeamControl">
          <Include filename="cipnit_asm_mods/completeteamcontrol.asm"/>
          <Replace filename="cipnit_asm_mods/common/regionSelect.asm" regexp='_REGION equ "(\w+)"'>
            <Game id="EoS_NA" replace='_REGION equ "US"' />
            <Game id="EoS_EU" replace='_REGION equ "EU"' />
          </Replace>
        </SimplePatch>

        <SimplePatch id="FarOffPalOverdrive">
          <Include filename="cipnit_asm_mods/faroffpaloverdrive.asm"/>
          <Replace filename="cipnit_asm_mods/common/regionSelect.asm" regexp='_REGION equ "(\w+)"'>
            <Game id="EoS_NA" replace='_REGION equ "US"'/>
            <Game id="EoS_EU" replace='_REGION equ "EU"'/>
          </Replace>
        </SimplePatch>

        <SimplePatch id="PartnersTriggerHiddenTraps">
          <Include filename="cipnit_asm_mods/partnerstriggerhiddentraps.asm"/>
          <Replace filename="cipnit_asm_mods/common/regionSelect.asm" regexp='_REGION equ "(\w+)"'>
            <Game id="EoS_NA" replace='_REGION equ "US"'/>
            <Game id="EoS_EU" replace='_REGION equ "EU"'/>
          </Replace>
        </SimplePatch>

        <SimplePatch id="ReduceJumpcutPauseTime">
          <Include filename="cipnit_asm_mods/reducejumpcutpausetime.asm"/>
          <Replace filename="cipnit_asm_mods/common/regionSelect.asm" regexp='_REGION equ "(\w+)"'>
            <Game id="EoS_NA" replace='_REGION equ "US"'/>
            <Game id="EoS_EU" replace='_REGION equ "EU"'/>
          </Replace>
        </SimplePatch>

        <SimplePatch id="AllowUnrecruitableMons">
          <Include filename="end_asm_mods/src/AllowUnrecruitableMons.asm"/>
          <Replace filename="end_asm_mods/src/common/regionSelect.asm" regexp='_REGION equ "(\w+)"'>
            <Game id="EoS_NA" replace='_REGION equ "US"'/>
            <Game id="EoS_EU" replace='_REGION equ "EU"'/>
          </Replace>
        </SimplePatch>

        <SimplePatch id="EditExtraPokemon">
          <Include filename="end_asm_mods/src/EditExtraPokemon.asm"/>
          <Replace filename="end_asm_mods/src/common/regionSelect.asm" regexp='_REGION equ "(\w+)"'>
            <Game id="EoS_NA" replace='_REGION equ "US"'/>
            <Game id="EoS_EU" replace='_REGION equ "EU"'/>
          </Replace>
        </SimplePatch>

      </Game>
    </Patches>

  </ASMPatchesConstants>
  
  <!--=======================================================================-->
  <!--Append any external config files to parse here!-->
  <!--=======================================================================-->
  <External filepath="pmd2scriptdata.xml" />
  <External filepath="pmd2dungeondata.xml" />
  <External filepath="pmd2spritedata.xml" />

</PMD2><|MERGE_RESOLUTION|>--- conflicted
+++ resolved
@@ -1106,7 +1106,6 @@
 	  	<Param name="StartGraphicPos" label="ID of the first icon in markfont.dat (24 entries used)" min="0" max="255" default="92" type="int"/>
           </Parameters>
         </Patch>
-<<<<<<< HEAD
         
         <!-- A patch to implement dungeon interruptions -->
         <Patch id="DungeonInterrupt" >
@@ -1121,8 +1120,6 @@
 	  </OpenBin>
         </Patch>
         
-=======
-
         <!-- A patch to extract animations table data -->
         <Patch id="ExtractAnimData" >
           <OpenBin filepath="arm9.bin">
@@ -1133,7 +1130,6 @@
 	  </OpenBin>
         </Patch>
 
->>>>>>> bbd8f241
         <!-- A patch to extract dungeon data -->
         <Patch id="FixEvolutionGlitch" >
           <OpenBin filepath="overlay/overlay_0016.bin">
