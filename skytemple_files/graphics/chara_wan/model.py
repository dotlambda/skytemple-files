--- conflicted
+++ resolved
@@ -16,12 +16,8 @@
 #  along with SkyTemple.  If not, see <https://www.gnu.org/licenses/>.
 import sys
 from PIL import Image
-<<<<<<< HEAD
 from io import BytesIO
-import chara_wan.utils as exUtils
-=======
 import skytemple_files.graphics.chara_wan.utils as exUtils
->>>>>>> 3d8bd7b3
 
 CENTER_X = 256
 CENTER_Y = 0
