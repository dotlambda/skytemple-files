# mypy: ignore-errors
<<<<<<< HEAD
__version__ = '1.6.0a2'
=======
__version__ = '1.5.5'
>>>>>>> e3d6c23a
import os

from setuptools import setup, find_packages

# README read-in
from os import path
this_directory = path.abspath(path.dirname(__file__))
with open(path.join(this_directory, 'README.rst'), encoding='utf-8') as f:
    long_description = f.read()
# END README read-in


def get_resources(file_exts):
    directory = os.path.join(os.path.abspath(os.path.dirname(__file__)), 'skytemple_files', '_resources')
    paths = []
    for (path, directories, filenames) in os.walk(directory):
        for filename in filenames:
            if any(filename.endswith(file_ext) for file_ext in file_exts):
                paths.append(os.path.join('_resources', os.path.relpath(os.path.join('..', path, filename), directory)))
    return paths


setup(
    name='skytemple-files',
    version=__version__,
    packages=find_packages(),
    package_data={'skytemple_files':
                  get_resources(['.xml', '.asm', '.rst', 'LICENSE', '.txt', 'md', '.bin', '.png', '.yml', '.yaml']) +
                  ['graphics/chara_wan/Shadow.png', 'py.typed']},
    description='Python library to edit the ROM of Pokémon Mystery Dungeon Explorers of Sky (EU/US)',
    long_description=long_description,
    long_description_content_type='text/x-rst',
    url='https://github.com/SkyTemple/skytemple-files/',
    install_requires=[
        'pmdsky-debug-py == 4.0.0',
        'ndspy >= 3.0.0',
        'pyyaml >= 6.0.0',
        'range-typed-integers >= 1.0.1',
        'Pillow >= 6.1.0',
        'appdirs >= 1.4.0',
        'explorerscript >= 0.1.3',
<<<<<<< HEAD
        'skytemple-rust >= 1.6.0a2',
        'tilequant >= 0.4.1',
=======
        'skytemple-rust >= 1.5.3, < 1.6.0',
>>>>>>> e3d6c23a
        'pyobjc==9.1.1; sys_platform == "darwin"',
        'dungeon-eos==0.0.5',
        'typing_extensions >= 3.9; python_version < "3.9"',
        'importlib_resources>=1.3; python_version < "3.9"'
    ],
    extras_require={
        'spritecollab': [
            "gql[aiohttp] >= 3.3.0",
            "graphql-core >= 3.2.0",
            # TODO: Add speedups extra again if cchardet is no longer required by it
            "aiohttp >= 3.8.0",
            "lru-dict >= 1.1.8"
        ]
    },
    entry_points='''
        [console_scripts]
        skytemple_export_maps=skytemple_files.export_maps:main
    ''',
    classifiers=[
        'Development Status :: 4 - Beta',
        'Programming Language :: Python',
        'License :: OSI Approved :: GNU General Public License v3 or later (GPLv3+)',
        'Programming Language :: Python :: 3.8',
        'Programming Language :: Python :: 3.9',
        'Programming Language :: Python :: 3.10',
        'Programming Language :: Python :: 3.11',
    ],
)<|MERGE_RESOLUTION|>--- conflicted
+++ resolved
@@ -1,9 +1,5 @@
 # mypy: ignore-errors
-<<<<<<< HEAD
 __version__ = '1.6.0a2'
-=======
-__version__ = '1.5.5'
->>>>>>> e3d6c23a
 import os
 
 from setuptools import setup, find_packages
@@ -45,12 +41,7 @@
         'Pillow >= 6.1.0',
         'appdirs >= 1.4.0',
         'explorerscript >= 0.1.3',
-<<<<<<< HEAD
-        'skytemple-rust >= 1.6.0a2',
-        'tilequant >= 0.4.1',
-=======
-        'skytemple-rust >= 1.5.3, < 1.6.0',
->>>>>>> e3d6c23a
+        'skytemple-rust >= 1.6.0a2, < 1.7.0',
         'pyobjc==9.1.1; sys_platform == "darwin"',
         'dungeon-eos==0.0.5',
         'typing_extensions >= 3.9; python_version < "3.9"',
